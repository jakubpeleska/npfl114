#!/usr/bin/env python3
import argparse
import datetime
import os
import re
from typing import Dict
os.environ.setdefault("TF_CPP_MIN_LOG_LEVEL", "2")  # Report only TF errors by default

import numpy as np
import tensorflow as tf
tf.get_logger().addFilter(lambda m: "Analyzer.lamba_check" not in m.getMessage())  # Avoid pesky warning

from morpho_dataset import MorphoDataset

parser = argparse.ArgumentParser()
# These arguments will be set appropriately by ReCodEx, even if you change them.
parser.add_argument("--batch_size", default=10, type=int, help="Batch size.")
parser.add_argument("--cle_dim", default=64, type=int, help="CLE embedding dimension.")
parser.add_argument("--debug", default=False, action="store_true", help="If given, run functions eagerly.")
parser.add_argument("--epochs", default=10, type=int, help="Number of epochs.")
parser.add_argument("--max_sentences", default=None, type=int, help="Maximum number of sentences to load.")
parser.add_argument("--recodex", default=False, action="store_true", help="Evaluation in ReCodEx.")
parser.add_argument("--rnn_dim", default=64, type=int, help="RNN layer dimension.")
parser.add_argument("--seed", default=42, type=int, help="Random seed.")
parser.add_argument("--tie_embeddings", default=False, action="store_true", help="Tie target embeddings.")
parser.add_argument("--threads", default=1, type=int, help="Maximum number of threads to use.")
# If you add more arguments, ReCodEx will keep them with your default values.


class WithAttention(tf.keras.layers.AbstractRNNCell):
    """A class adding Bahdanau attention to the given RNN cell."""
    def __init__(self, cell, attention_dim):
        super().__init__()
        self._cell = cell

        # TODO: Define
        # - `self._project_encoder_layer` as a Dense layer with `attention_dim` outputs
        # - `self._project_decoder_layer` as a Dense layer with `attention_dim` outputs
        # - `self._output_layer` as a Dense layer with 1 output

    @property
    def state_size(self):
        return self._cell.state_size

    def setup_memory(self, encoded):
        self._encoded = encoded
        # TODO: Pass the `encoded` through the `self._project_encoder_layer` and store
        # the result as `self._encoded_projected`.
        self._encoded_projected = ...

    def call(self, inputs, states):
        # TODO: Compute the attention.
        # - According to the definition, we need to project the encoder states, but we have
        #   already done that in `setup_memory`, so we just take `self._encoded_projected`.
        # - Compute projected decoder state by passing `states` through the `self._project_decoder_layer`.
        # - Sum the two projections. However, the first has shape `[batch_size, input_sequence_len, attention_dim]`
        #   and the second just `[batch_size, attention_dim]`. Therefore, expand the second projection
        #   to `[batch_size, 1, attention_dim]`, and then broadcasting will allow to sum the two projections.
        # - Pass the sum through the `tf.nn.tanh` and then through the `self._output_layer`.
        # - Then, run softmax on a suitable axis, generating `weights`.
        # - Multiply the original (non-projected) encoder states `self._encoded` with `weights` and sum
        #   the result in the axis corresponding to characters, generating `attention`. Therefore,
        #   `attention` is a fixed-size representation for every batch element, independently on
        #   how many characters the corresponding input form had.
        # - Finally, concatenate `inputs` and `attention` (in this order), and call the `self._cell`
        #   on this concatenated input and the `states`, returning the result.
        return ...


class Model(tf.keras.Model):
    def __init__(self, args: argparse.Namespace, train: MorphoDataset.Dataset) -> None:
        super().__init__()

        self._source_mapping = train.forms.char_mapping
        self._target_mapping = train.lemmas.char_mapping
        self._target_mapping_inverse = type(self._target_mapping)(
            vocabulary=self._target_mapping.get_vocabulary(), invert=True)

        # TODO(lemmatizer_noattn): Define
        # - `self._source_embedding` as an embedding layer of source ids into `args.cle_dim` dimensions
        self._source_embedding = ...

        # TODO: Define
        # - `self._source_rnn` as a bidirectional GRU with `args.rnn_dim` units, returning **whole sequences**,
        #   summing opposite directions
        self._source_rnn = ...

        # TODO: Then define
        # - `self._target_rnn` as a `tf.keras.layers.RNN` returning whole sequences, utilizing the
        #   attention-enhanced cell using `WithAttention` with `attention_dim` of `args.rnn_dim`,
        #   employing the `tf.keras.layers.GRUCell` with `args.rnn_dim` units as the underlying cell.
        self._target_rnn = ...

        # TODO(lemmatizer_noattn): Then define
        # - `self._target_output_layer` as a Dense layer into as many outputs as there are unique target chars
        self._target_output_layer = ...

        if not args.tie_embeddings:
            # TODO(lemmatizer_noattn): Define the `self._target_embedding` as an embedding layer of the target
            # ids into `args.cle_dim` dimensions.
            self._target_embedding = ...
        else:
            self._target_output_layer.build(args.rnn_dim)
            # TODO(lemmatizer_noattn): Create a function `self._target_embedding` which computes the embedding of given
            # target ids. When called, use `tf.gather` to index the transposition of the shared embedding
            # matrix `self._target_output_layer.kernel` multiplied by the square root of `args.rnn_dim`.
            self._target_embedding = ...

        # Compile the model
        self.compile(
            optimizer=tf.optimizers.Adam(jit_compile=False),
            loss=tf.losses.SparseCategoricalCrossentropy(from_logits=True),
            metrics=[tf.metrics.Accuracy(name="accuracy")],
        )

        self.tb_callback = tf.keras.callbacks.TensorBoard(args.logdir)

    def encoder(self, inputs: tf.Tensor) -> tf.Tensor:
        # TODO(lemmatizer_noattn): Embed the inputs using `self._source_embedding`.

<<<<<<< HEAD
        # TODO: Run the `source_rnn` on the embedded sequences, then convert its result
        # to a dense tensor using the `.to_tensor()` call, and return it.
=======
        # TODO: Run the `self._source_rnn` on the embedded sequences, then convert its result
        # it to a dense tensor using the `.to_tensor()` call, and return it.
>>>>>>> b79c4019
        return ...

    def decoder_training(self, encoded: tf.Tensor, targets: tf.Tensor) -> tf.Tensor:
        # TODO(lemmatizer_noattn): Generate inputs for the decoder, which is obtained from `targets` by
        # - prepending `MorphoDataset.BOW` as the first element of every batch example,
        # - dropping the last element of `targets` (which is `MorphoDataset.EOW`)

        # TODO: Pre-compute the projected encoder states in the attention by calling
        # the `setup_memory` of the `self._target_rnn.cell` on the `encoded` input.

        # TODO: Process the generated inputs by
        # - the `self._target_embedding` layer to obtain embeddings,
        # - the `self._target_rnn` layer, passing an additional parameter `initial_state=[encoded[:, 0]]`,
        # - the `self._target_output_layer` to obtain logits,
        # and return the result.
        return ...

    @tf.function
    def decoder_inference(self, encoded: tf.Tensor, max_length: tf.Tensor) -> tf.Tensor:
        """The decoder_inference runs a while-cycle inside a computation graph.

        To that end, it needs to be explicitly marked as @tf.function, so that the
        below `while` cycle is "embedded" in the computation graph. Alternatively,
        we might explicitly use the `tf.while_loop` operation, but a native while
        cycle is more readable.
        """
        batch_size = tf.shape(encoded)[0]
        max_length = tf.cast(max_length, tf.int32)

        # TODO(decoder_training): Pre-compute the projected encoder states in the attention by calling
        # the `setup_memory` of the `self._target_rnn.cell` on the `encoded` input.

        # TODO: Define the following variables, that we will use in the cycle:
        # - `index`: a scalar tensor with dtype `tf.int32` initialized to 0,
        # - `inputs`: a batch of `MorphoDataset.BOW` symbols of type `tf.int64`,
        # - `states`: initial RNN state from the encoder, i.e., `[encoded[:, 0]]`,
        index = ...
        inputs = ...
        states = ...

        # We collect the results from the while-cycle into the following `tf.TensorArray`,
        # which is a dynamic collection of tensors that can be written to. We also
        # create `result_lengths` containing lengths of completely generated sequences,
        # starting with `max_length` and optionally decreasing when an EOW is generated.
        result = tf.TensorArray(tf.int64, size=max_length)
        result_lengths = tf.fill([batch_size], max_length)

        while tf.math.logical_and(index < max_length, tf.math.reduce_any(result_lengths == max_length)):
            # TODO(lemmatizer_noattn):
            # - First embed the `inputs` using the `self._target_embedding` layer.
            # - Then call `self._target_rnn.cell` using two arguments, the embedded `inputs`
            #   and the current `states`. The call returns a pair of (outputs, new states),
            #   where the new states should replace the current `states`.
            # - Pass the outputs through the `self._target_output_layer`.
            # - Finally generate the most probable prediction for every batch example.
            predictions = ...

            # Store the predictions in the `result` on the current `index`. Then update
            # the `result_lengths` by setting it to current `index` if an EOW was generated
            # for the first time.
            result = result.write(index, predictions)
            result_lengths = tf.where(
                tf.math.logical_and(predictions == MorphoDataset.EOW, result_lengths > index), index, result_lengths)

            # TODO(lemmatizer_noattn): Finally,
            # - set `inputs` to the `predictions`,
            # - increment the `index` by one.
            inputs = ...
            index = ...

        # Stack the `result` into a dense rectangular tensor, and create a ragged tensor
        # from it using the `result_lengths`.
        result = tf.RaggedTensor.from_tensor(tf.transpose(result.stack()), lengths=result_lengths)
        return result

    def train_step(self, data):
        x, y = data

        # Forget about sentence boundaries and instead consider
        # all valid form-lemma pairs as independent batch examples.
        x_flat, y_flat = x.values, y.values

        # TODO(lemmatizer_noattn): Process `x_flat` by
        # - `tf.strings.unicode_split` with encoding "UTF-8" to generate a ragged
        #   tensor with individual characters as strings,
        # - `self._source_mapping` to remap the character strings to ids.
        x_flat = ...

        # TODO(lemmatizer_noattn): Process `y_flat` by
        # - `tf.strings.unicode_split` with encoding "UTF-8" to generate a ragged
        #   tensor with individual characters as strings,
        # - `self._target_mapping` to remap the character strings to ids,
        # - finally, append a `MorphoDataset.EOW` to the end of every batch example.
        y_flat = ...

        with tf.GradientTape() as tape:
            encoded = self.encoder(x_flat)
            y_pred = self.decoder_training(encoded, y_flat)
            loss = self.compute_loss(x, y_flat.values, y_pred.values)
        self.optimizer.minimize(loss, self.trainable_variables, tape=tape)

        return {"loss": metric.result() for metric in self.metrics if metric.name == "loss"}

    def predict_step(self, data):
        if isinstance(data, tuple):
            data = data[0]

        # As in `train_step`, forget about sentence boundaries.
        data_flat = data.values

        # TODO(lemmatizer_noattn): As in `train_step`, pass `data_flat` through
        # - `tf.strings.unicode_split` with encoding "UTF-8" to generate a ragged
        #   tensor with individual characters as strings,
        # - `self._source_mapping` to remap the character strings to ids.
        data_flat = ...

        encoded = self.encoder(data_flat)
        y_pred = self.decoder_inference(encoded, data_flat.bounding_shape(1) + 10)
        y_pred = self._target_mapping_inverse(y_pred)
        y_pred = tf.strings.reduce_join(y_pred, axis=-1)

        # Finally, convert the individual lemmas back to sentences of lemmas using
        # the original sentence boundaries.
        y_pred = data.with_values(y_pred)
        return y_pred

    def test_step(self, data):
        x, y = data
        y_pred = self.predict_step(x)
        self.compiled_metrics.update_state(tf.ones_like(y, dtype=tf.int32), tf.cast(y_pred == y, tf.int32))
        return {m.name: m.result() for m in self.metrics if m.name != "loss"}


def main(args: argparse.Namespace) -> Dict[str, float]:
    # Set the random seed and the number of threads.
    tf.keras.utils.set_random_seed(args.seed)
    tf.config.threading.set_inter_op_parallelism_threads(args.threads)
    tf.config.threading.set_intra_op_parallelism_threads(args.threads)
    if args.debug:
        tf.config.run_functions_eagerly(True)
        # tf.data.experimental.enable_debug_mode()

    # Create logdir name
    args.logdir = os.path.join("logs", "{}-{}-{}".format(
        os.path.basename(globals().get("__file__", "notebook")),
        datetime.datetime.now().strftime("%Y-%m-%d_%H%M%S"),
        ",".join(("{}={}".format(re.sub("(.)[^_]*_?", r"\1", k), v) for k, v in sorted(vars(args).items())))
    ))

    # Load the data
    morpho = MorphoDataset("czech_cac", max_sentences=args.max_sentences, add_bow_eow=True)

    # Create the model and train
    model = Model(args, morpho.train)

    # Construct dataset for lemmatizer training
    def create_dataset(name):
        dataset = getattr(morpho, name).dataset
        dataset = dataset.map(lambda example: (example["forms"], example["lemmas"]))
        dataset = dataset.shuffle(len(dataset), seed=args.seed) if name == "train" else dataset
        dataset = dataset.apply(tf.data.experimental.dense_to_ragged_batch(args.batch_size))
        return dataset
    train, dev = create_dataset("train"), create_dataset("dev")

    # Callback showing intermediate results during training
    class ShowIntermediateResults(tf.keras.callbacks.Callback):
        def __init__(self, data):
            self._iterator = iter(data.repeat())
        def on_train_batch_end(self, batch, logs=None):
            if int(model.optimizer.iterations) % 10 == 0:
                forms, lemmas = next(self._iterator)
                print(model.optimizer.iterations.numpy(),
                      *[repr(strings[0, 0].numpy().decode("utf-8"))
                        for strings in [forms, lemmas, model.predict_on_batch(forms[:1, :1])]])

    logs = model.fit(train, epochs=args.epochs, validation_data=dev, verbose=2,
                     callbacks=[ShowIntermediateResults(dev), model.tb_callback])

    # Return all metrics for ReCodEx to validate
    return {metric: values[-1] for metric, values in logs.history.items()}


if __name__ == "__main__":
    args = parser.parse_args([] if "__file__" not in globals() else None)
    main(args)<|MERGE_RESOLUTION|>--- conflicted
+++ resolved
@@ -118,13 +118,8 @@
     def encoder(self, inputs: tf.Tensor) -> tf.Tensor:
         # TODO(lemmatizer_noattn): Embed the inputs using `self._source_embedding`.
 
-<<<<<<< HEAD
-        # TODO: Run the `source_rnn` on the embedded sequences, then convert its result
+        # TODO: Run the `self._source_rnn` on the embedded sequences, then convert its result
         # to a dense tensor using the `.to_tensor()` call, and return it.
-=======
-        # TODO: Run the `self._source_rnn` on the embedded sequences, then convert its result
-        # it to a dense tensor using the `.to_tensor()` call, and return it.
->>>>>>> b79c4019
         return ...
 
     def decoder_training(self, encoded: tf.Tensor, targets: tf.Tensor) -> tf.Tensor:
